--- conflicted
+++ resolved
@@ -394,13 +394,9 @@
       const isHeader = headingMatch || isMarkdownHeader || isAllCapsHeader || isSectionHeader;
       
       if (isHeader) {
-<<<<<<< HEAD
         let headerText;
         let fontSize;
-=======
-
-        const headerText = line.replace(/^#+\s*/, ''); // Remove any hashtags
->>>>>>> 9c5ca279
+
         
         if (headingMatch) {
           const level = parseInt(headingMatch[1]);
@@ -448,13 +444,8 @@
         continue;
       }
       pdf.setFont('helvetica', 'normal');
-<<<<<<< HEAD
       pdf.setgiFontSize(11);
       pdf.setTextColor(...this.colors.text);
-=======
-      pdf.setFontSize(11);
-      pdf.setTextColor(...this.colors.dark);
->>>>>>> 9c5ca279
 
       line = this.processInlineFormatting(pdf, line);
       
@@ -469,7 +460,7 @@
   processInlineFormatting(pdf, text) {
     // For now, remove markdown formatting for cleaner PDF
     return text
-      .replace(/^#+\s*/, '')                    // emove remaining hashtags
+      .replace(/^#+\s*/, '')                    // remove remaining hashtags
       .replace(/\*\*([^*]+)\*\*/g, '$1')        // remove bold markdown but keep text
       .replace(/\*([^*]+)\*/g, '$1')            // remove italic markdown but keep text
       .replace(/`([^`]+)`/g, '[$1]')            
