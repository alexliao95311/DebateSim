--- conflicted
+++ resolved
@@ -393,7 +393,6 @@
         currentY = this.margins.top;
       }
 
-<<<<<<< HEAD
       const isMarkdownHeader = line.match(/^#{1,6}\s+/);
       const isAllCapsHeader = /^[A-Z][A-Z\s]{8,}$/.test(line) && line.length < 60 && !line.includes('.') && !line.includes(',');
       const isSectionHeader = line.match(/^(SECTION|CHAPTER|TITLE|PART)\s+[IVX\d]+/i) || 
@@ -402,13 +401,7 @@
       const isHeader = isMarkdownHeader || isAllCapsHeader || isSectionHeader;
       
       if (isHeader) {
-=======
-      const isHeader = line.startsWith('###') || 
-        (/^[A-Z][A-Z\s]{2,}$/.test(line) && line.length < 50) || // All caps headers
-        (line.match(/^[A-Z][^.!?]*[A-Z]$/) && !line.includes(',') && line.length < 60); // Title case headers
-      
-      if (line.startsWith('###') || isHeader) {
->>>>>>> 681a740f
+
         const headerText = line.replace(/^#+\s*/, ''); // Remove any hashtags
         
         currentY += 20; 
