import React, { useState, useEffect, useLayoutEffect, useRef } from 'react';
import { useNavigate } from 'react-router-dom';
import { getAuth, signOut } from 'firebase/auth';
import { getFirestore, collection, getDocs, query, orderBy } from "firebase/firestore";
import { saveTranscriptToUser } from '../firebase/saveTranscript';
import "./Legislation.css";
import ReactMarkdown from 'react-markdown';
import rehypeRaw from 'rehype-raw';
import ShareModal from "./ShareModal";
import PDFGenerator from "../utils/pdfGenerator";
<<<<<<< HEAD
import HistorySidebar from "./HistorySidebar";
import { MessageSquare, Code, Share2, X, Download, History, User, LogOut } from 'lucide-react';
=======
import { MessageSquare, Code, Share2, X, Download } from 'lucide-react';
>>>>>>> 8782aa2e
import Footer from "./Footer";

const API_URL = import.meta.env.VITE_API_URL || "http://127.0.0.1:8000";
const modelOptions = [
  "openai/gpt-4o", 
  "meta-llama/llama-3.3-70b-instruct", 
  "google/gemini-2.0-flash-001",
  "anthropic/claude-3.5-sonnet",
  "openai/gpt-4o-mini",
  "openai/gpt-4o-mini-search-preview"
];

// NEW: Page Loading Component for initial render
const PageLoader = ({ isLoading }) => {
  if (!isLoading) return null;
  
  return (
    <div className="page-loader">
      <div className="page-loader-content">
        <div className="page-loader-spinner"></div>
        <div className="page-loader-text">Loading Bill Analysis Platform...</div>
      </div>
    </div>
  );
};

// Progress Bar Component for Streaming
const ProgressBar = ({ step, total, message }) => {
  const percentage = total > 0 ? (step / total) * 100 : 0;
  
  return (
    <div className="progress-container">
      <div className="progress-message">{message}</div>
      <div className="progress-bar">
        <div 
          className="progress-fill" 
          style={{ width: `${percentage}%` }}
        ></div>
      </div>
      <div className="progress-text">
        Step {step} of {total}
      </div>
    </div>
  );
};

// Circular Progress Component
const CircularProgress = ({ percentage, size = 70, strokeWidth = 6, color = '#4a90e2' }) => {
  const radius = (size - strokeWidth) / 2;
  const circumference = radius * 2 * Math.PI;
  const strokeDasharray = circumference;
  const strokeDashoffset = circumference - (percentage / 100) * circumference;

  return (
    <div className="circular-progress" style={{ width: size, height: size }}>
      <svg width={size} height={size}>
        <circle
          className="progress-bg"
          cx={size / 2}
          cy={size / 2}
          r={radius}
          strokeWidth={strokeWidth}
        />
        <circle
          className="progress-fill"
          cx={size / 2}
          cy={size / 2}
          r={radius}
          strokeWidth={strokeWidth}
          strokeDasharray={strokeDasharray}
          strokeDashoffset={strokeDashoffset}
          style={{ stroke: color }}
        />
      </svg>
      <div className="progress-text" style={{ color }}>
        {Math.round(percentage)}%
      </div>
    </div>
  );
};

// Grade Item Component with Tooltip
const GradeItem = ({ label, percentage, description, tooltip, icon, category, isOverall = false }) => {
  const getGradeClass = (score) => {
    if (score >= 90) return 'grade-excellent';
    if (score >= 70) return 'grade-good';
    if (score >= 50) return 'grade-fair';
    if (score >= 30) return 'grade-poor';
    return 'grade-very-poor';
  };

  const getGradeColor = (score) => {
    if (score >= 90) return '#28a745';
    if (score >= 70) return '#20c997';
    if (score >= 50) return '#ffc107';
    if (score >= 30) return '#fd7e14';
    return '#dc3545';
  };

  const gradeClass = getGradeClass(percentage);
  const gradeColor = getGradeColor(percentage);

  return (
    <div className={`grade-item ${gradeClass} ${category} ${isOverall ? 'overall' : ''}`}>
      <div className="grade-header">
        <span className="grade-icon">{icon}</span>
        <div className="grade-label">{label}</div>
      </div>
      <CircularProgress 
        percentage={percentage} 
        size={isOverall ? 90 : 75}
        strokeWidth={isOverall ? 8 : 6}
        color={gradeColor}
      />
      <div className="grade-description">{description}</div>
      {tooltip && (
        <div className="tooltip">
          {tooltip}
        </div>
      )}
    </div>
  );
};

// Bill Grading Section Component
const BillGradingSection = ({ grades }) => {
  const gradingCriteria = {
    economicImpact: {
      label: 'Economic Impact',
      description: 'Fiscal responsibility & benefits',
      tooltip: 'Evaluates the bill\'s economic benefits, cost-effectiveness, and fiscal impact on government budgets and the economy.',
      icon: '💰',
      category: 'moderate',
      order: 1
    },
    publicBenefit: {
      label: 'Public Benefit',
      description: 'Benefits to citizens',
      tooltip: 'Assesses how much the bill addresses public needs and benefits different segments of the population.',
      icon: '👥',
      category: 'positive',
      order: 2
    },
    feasibility: {
      label: 'Implementation Feasibility',
      description: 'Practicality of execution',
      tooltip: 'Examines whether the bill can be realistically implemented with available resources and existing infrastructure.',
      icon: '🛠',
      category: 'caution',
      order: 3
    },
    legalSoundness: {
      label: 'Legal Soundness',
      description: 'Constitutional compliance',
      tooltip: 'Reviews the bill\'s compliance with constitutional principles and existing legal frameworks.',
      icon: '⚖️',
      category: 'positive',
      order: 4
    },
    effectiveness: {
      label: 'Goal Effectiveness',
      description: 'Achievement of stated objectives',
      tooltip: 'Measures how well the bill addresses its stated problems and achieves its intended objectives.',
      icon: '🎯',
      category: 'moderate',
      order: 5
    },
    overall: {
      label: 'Overall Rating',
      description: 'Comprehensive assessment',
      tooltip: 'A weighted average of all criteria with emphasis on effectiveness and public benefit.',
      icon: '📊',
      category: 'overall',
      order: 6
    }
  };

  return (
    <div className="grading-section">
      <div className="grading-header">
        <h2>Bill Analysis Grades</h2>
        <div className="grading-subtitle">Comprehensive evaluation based on key criteria</div>
      </div>
      
      <div className="grading-grid">
        {Object.entries(gradingCriteria)
          .sort(([,a], [,b]) => a.order - b.order)
          .map(([key, criteria]) => {
            const isOverall = key === 'overall';
            const percentage = grades[key] || 0;
            
            return (
              <GradeItem
                key={key}
                label={criteria.label}
                percentage={percentage}
                description={criteria.description}
                tooltip={criteria.tooltip}
                icon={criteria.icon}
                category={criteria.category}
                isOverall={isOverall}
              />
            );
          })}
      </div>
    </div>
  );
};

// BillCard component for better organization
const BillCard = ({ bill, viewMode, onSelect, isProcessing = false, processingStage = '' }) => {
  const [showFullDescription, setShowFullDescription] = useState(false);
  const [isDescriptionLong, setIsDescriptionLong] = useState(false);
  
  useEffect(() => {
    // Check if description is longer than 120 characters (lower threshold for meaningful read more)
    setIsDescriptionLong(bill.description.length > 120);
  }, [bill.description]);
  
  const truncatedDescription = bill.description.length > 120 
    ? bill.description.substring(0, 120) + "..."
    : bill.description;

  // Generate correct Congress.gov URL
  const getBillTypeUrl = (type) => {
    switch(type.toUpperCase()) {
      case 'HR': return 'house-bill';
      case 'S': return 'senate-bill';
      case 'HJRES': return 'house-joint-resolution';
      case 'SJRES': return 'senate-joint-resolution';
      case 'HCONRES': return 'house-concurrent-resolution';
      case 'SCONRES': return 'senate-concurrent-resolution';
      case 'HRES': return 'house-resolution';
      case 'SRES': return 'senate-resolution';
      default: return 'bill';
    }
  };
  
  const congressUrl = `https://www.congress.gov/bill/119th-congress/${getBillTypeUrl(bill.type)}/${bill.number}`;

  return (
    <div className="bill-card compact">
      <div className="bill-header-row">
        <div className="bill-code-line">
          <span className="bill-type">{bill.type} {bill.number}</span>
        </div>
        <a 
          href={congressUrl} 
          target="_blank" 
          rel="noopener noreferrer"
          className="congress-link"
          title="View on Congress.gov"
        >
          View Full Text
        </a>
      </div>
      <div className="bill-status-line">
        <span className="bill-status">{bill.lastAction}</span>
      </div>
      <h3 className="bill-title">{bill.title}</h3>
      <p className="bill-sponsor">Sponsored by {bill.sponsor}</p>
      <div className="bill-description-container">
        <p className="bill-description">
          {showFullDescription ? bill.description : truncatedDescription}
        </p>
        {isDescriptionLong && (
          <button 
            className="read-more-button"
            onClick={() => setShowFullDescription(!showFullDescription)}
          >
            {showFullDescription ? "Read Less" : "Read More"}
          </button>
        )}
      </div>
      <button 
        className="select-bill-button"
        onClick={() => onSelect(bill)}
        disabled={isProcessing}
      >
        {isProcessing ? (
          <div className="processing-container">
            <div className="button-spinner"></div>
            <div className="processing-text">
              <div className="processing-main">Processing...</div>
              {processingStage && (
                <div className="processing-stage">{processingStage}</div>
              )}
            </div>
          </div>
        ) : (
          "Select"
        )}
      </button>
    </div>
  );
};
const Legislation = ({ user }) => {
  // NEW: Initial page loading state
  const [isPageLoading, setIsPageLoading] = useState(true);
  const [isContentReady, setIsContentReady] = useState(false);
  const [componentsLoaded, setComponentsLoaded] = useState({
    header: false,
    bills: false,
    steps: false,
    footer: false
  });

  // 3-Step Process State
  const [currentStep, setCurrentStep] = useState(1);
  const [selectedBill, setSelectedBill] = useState(null);
  const [billSource, setBillSource] = useState(''); // 'recommended' or 'upload'
  const [actionType, setActionType] = useState(''); // 'analyze' or 'debate'
  const [extractedBillData, setExtractedBillData] = useState(null);
  const [extractedPdfText, setExtractedPdfText] = useState(null); // Cache for PDF text

  // Common states
  const [error, setError] = useState('');
  const [loadingState, setLoadingState] = useState(false);
  const [processingStage, setProcessingStage] = useState('');
  const [progressStep, setProgressStep] = useState(0);
  const [totalSteps, setTotalSteps] = useState(4);

  // Analysis state
  const [analysisResult, setAnalysisResult] = useState('');
  const [analysisGrades, setAnalysisGrades] = useState(null);
  const [selectedModel, setSelectedModel] = useState(modelOptions[0]);

  // Debate state
  const [debateTopic, setDebateTopic] = useState('');
  const [debateMode, setDebateMode] = useState('');
  
  // History state
  const [history, setHistory] = useState([]);
  const [showHistorySidebar, setShowHistorySidebar] = useState(false);
  const [selectedHistory, setSelectedHistory] = useState(null);
  const [showShareModal, setShowShareModal] = useState(false);
  const [showAnalysisShareModal, setShowAnalysisShareModal] = useState(false);
  const [pdfError, setPdfError] = useState("");

  // Recommended bills state
  const [recommendedBills, setRecommendedBills] = useState([]);
  const [billsLoading, setBillsLoading] = useState(false);
  const [billsError, setBillsError] = useState('');

  const billNameInputRef = useRef(null);
  const resultsRef = useRef(null);
  const pdfContentRef = useRef(null);
  const navigate = useNavigate();

  // Fetch debate history function
  const fetchHistory = async () => {
    if (!user || user.isGuest) return;
    try {
      const db = getFirestore();
      const transcriptsRef = collection(db, "users", user.uid, "transcripts");
      const q = query(transcriptsRef, orderBy("createdAt", "desc"));
      const snapshot = await getDocs(q);
      if (!snapshot.empty) {
        const fetchedHistory = snapshot.docs.map((doc) => ({
          id: doc.id,
          ...doc.data(),
        }));
        setHistory(fetchedHistory);
      } else {
        setHistory([]); // Explicitly set empty array
      }
    } catch (err) {
      console.error("Error fetching debate history:", err);
    }
  };

   // Enhanced initial page loading sequence with improved timing
  useLayoutEffect(() => {
    // Prevent scroll and hide scrollbar during loading
    document.body.style.overflow = 'hidden';
    document.documentElement.style.scrollBehavior = 'auto';
    
    // Immediate scroll reset without animation
    window.scrollTo(0, 0);
    
    // Enhanced staged component loading with optimal timing
    const loadComponents = async () => {
      // Header loads first - critical above-the-fold content
      await new Promise(resolve => setTimeout(resolve, 150));
      setComponentsLoaded(prev => ({ ...prev, header: true }));
      
      // Bills section loads - main content area
      await new Promise(resolve => setTimeout(resolve, 250));
      setComponentsLoaded(prev => ({ ...prev, bills: true }));
      
      // Steps section loads - interactive elements
      await new Promise(resolve => setTimeout(resolve, 200));
      setComponentsLoaded(prev => ({ ...prev, steps: true }));
      
      // Footer loads last - non-critical content
      await new Promise(resolve => setTimeout(resolve, 150));
      setComponentsLoaded(prev => ({ ...prev, footer: true }));
      
      // All content ready - trigger final animations
      await new Promise(resolve => setTimeout(resolve, 200));
      setIsContentReady(true);
      
      // Brief pause before removing loader for smooth transition
      await new Promise(resolve => setTimeout(resolve, 400));
      setIsPageLoading(false);
      
      // Re-enable scrolling and smooth scroll behavior
      setTimeout(() => {
        document.body.style.overflow = 'auto';
        document.documentElement.style.scrollBehavior = 'smooth';
      }, 100);
    };
    
    loadComponents();
    
    // Cleanup function
    return () => {
      document.body.style.overflow = 'auto';
      document.documentElement.style.scrollBehavior = 'smooth';
    };
  }, []);

  // Fetch debate history on component mount (after loading)
  useEffect(() => {
     if (isContentReady) {
      fetchHistory();
    }
  }, [user, isContentReady]);



   // Fetch recommended bills from Congress.gov API (after initial loading)
  useEffect(() => {
    if (!componentsLoaded.bills) return;
    async function fetchRecommendedBills() {
      setBillsLoading(true);
      setBillsError('');
      try {
        // Note: In production, you would store the API key securely in environment variables
        // For now, we'll use a demo endpoint or mock data
        const response = await fetch(`${API_URL}/recommended-bills`);
        if (!response.ok) {
          throw new Error('Failed to fetch recommended bills');
        }
        const data = await response.json();
        setRecommendedBills(data.bills || []);
      } catch (err) {
        console.error("Error fetching recommended bills:", err);
        let errorMessage = "Unable to load recommended bills";
        
        if (err.message.includes("CONGRESS_API_KEY")) {
          errorMessage = "Congress.gov API key is required. Please check your configuration.";
        } else if (err.message.includes("500")) {
          errorMessage = "Congress.gov API is currently unavailable. Please try again later.";
        } else {
          errorMessage = `Failed to load bills: ${err.message}`;
        }
        
        setBillsError(errorMessage);
        setRecommendedBills([]);
      } finally {
        setBillsLoading(false);
      }
    }
    fetchRecommendedBills();
  }, [componentsLoaded.bills]);


  const handleLogout = () => {
    // Reset scroll position before logout
    window.scrollTo(0, 0);
    document.documentElement.scrollTop = 0;
    document.body.scrollTop = 0;
    
    signOut(getAuth())
      .then(() => {
        // Additional scroll reset after navigation
        setTimeout(() => {
          window.scrollTo(0, 0);
          document.documentElement.scrollTop = 0;
          document.body.scrollTop = 0;
        }, 0);
        navigate('/login');
      })
      .catch(err => console.error("Logout error:", err));
  };

  // Step 1: Handle bill selection from recommended bills (lazy loading)
  const handleSelectRecommendedBill = (bill) => {
    setSelectedBill(bill);
    setBillSource('recommended');
    setExtractedBillData(null); // Clear previous data
    setCurrentStep(2);
    setError('');
  };
  
  // Extract recommended bill text when needed
  const extractRecommendedBillText = async (bill) => {
    if (extractedBillData) {
      return extractedBillData; // Return cached data
    }
    
    setProcessingStage('Extracting bill text from Congress.gov...');
    
    const response = await fetch(`${API_URL}/extract-recommended-bill-text`, {
      method: "POST",
      headers: {
        "Content-Type": "application/json",
      },
      body: JSON.stringify({
        type: bill.type,
        number: bill.number,
        congress: bill.congress || 119,
        title: bill.title
      }),
    });
    
    if (!response.ok) {
      if (response.status === 404) {
        throw new Error('No published text is available for this bill yet. The bill may still be in draft form or pending publication on Congress.gov.');
      } else {
        const errorData = await response.text();
        throw new Error(`Failed to extract bill text: ${response.status} ${response.statusText}`);
      }
    }
    
    const data = await response.json();
    
    // Check if bill text is unavailable
    if (data.text && data.text.includes('Bill Text Unavailable')) {
      throw new Error('This bill\'s text is not yet available from Congress.gov. You can try again later or upload a PDF version if available.');
    }
    
    // Cache the extracted bill data
    const billData = {
      text: data.text,
      title: data.title || bill.title,
      billCode: `${bill.type} ${bill.number}`
    };
    
    setExtractedBillData(billData);
    return billData;
  };
  
  // Extract PDF text when needed
  const extractPdfText = async (file) => {
    if (extractedPdfText) {
      return extractedPdfText; // Return cached text
    }
    
    setProcessingStage('Extracting text from PDF...');
    
    const formData = new FormData();
    formData.append('file', file);
    
    const response = await fetch(`${API_URL}/extract-text`, {
      method: "POST",
      body: formData,
    });
    
    if (!response.ok) {
      throw new Error('Failed to extract text from PDF');
    }
    
    const data = await response.json();
    
    // Cache the extracted text
    setExtractedPdfText(data.text);
    return data.text;
  };

  const getActivityTypeDisplay = (item) => {
    if (item.activityType === 'Analyze Bill') return 'Analyze Bill';
    if (item.activityType === 'Debate Bill') return 'Bill Debate';
    if (item.activityType === 'Debate Topic') return 'Topic Debate';
    if (item.mode === 'bill-debate') return 'Bill Debate';
    if (item.mode === 'ai-vs-ai') return 'AI vs AI';
    if (item.mode === 'ai-vs-user') return 'AI vs User';
    if (item.mode === 'user-vs-user') return 'User vs User';
    return 'Debate';
  };

  const getActivityTypeClass = (item) => {
    if (item.activityType === 'Analyze Bill') return 'legislation-type-analyze';
    if (item.activityType === 'Debate Bill' || item.mode === 'bill-debate') return 'legislation-type-bill-debate';
    if (item.activityType === 'Debate Topic') return 'legislation-type-topic-debate';
    if (item.mode === 'ai-vs-ai') return 'legislation-type-ai-vs-ai';
    if (item.mode === 'ai-vs-user') return 'legislation-type-ai-vs-user';
    if (item.mode === 'user-vs-user') return 'legislation-type-user-vs-user';
    return 'legislation-type-default';
  };

  // Handle PDF upload for Step 1
  const handlePdfUpload = (e) => {
    const file = e.target.files[0];
    if (file && file.type === 'application/pdf') {
      // Validate file size (max 10MB)
      if (file.size > 10 * 1024 * 1024) {
        setError('PDF file size must be less than 10MB.');
        return;
      }
      
      setSelectedBill(file);
      setBillSource('upload');
      setExtractedPdfText(null); // Clear previous cached text
      setCurrentStep(2);
      setError('');
    } else {
      setError('Please upload a valid PDF file.');
    }
  };

  // Step 2: Handle action selection
  const handleActionSelection = (action) => {
    setActionType(action);
    
    // Auto-fill debate topic when entering debate mode
    if (action === 'debate' && selectedBill) {
      let billName = '';
      if (billSource === 'recommended') {
        billName = `${selectedBill.type} ${selectedBill.number} - ${selectedBill.title}`;
      } else {
        billName = selectedBill.name.replace('.pdf', '');
      }
      setDebateTopic(billName);
    }
    
    setCurrentStep(3);
  };

   // Enhanced smooth scroll with easing and viewport awareness
  const smoothScrollToResults = () => {
    if (resultsRef.current) {
      const headerHeight = 80; // Account for fixed header
      const extraPadding = 20; // Additional padding for better visual spacing
      const targetPosition = resultsRef.current.offsetTop - headerHeight - extraPadding;
      
      // Check if we need to scroll at all
      const currentScroll = window.pageYOffset;
      const viewportHeight = window.innerHeight;
      const elementTop = resultsRef.current.offsetTop;
      const elementHeight = resultsRef.current.offsetHeight;
      
      // Only scroll if the element is not fully visible
      if (elementTop < currentScroll + headerHeight || 
          elementTop + elementHeight > currentScroll + viewportHeight) {
        
        // Use requestAnimationFrame for smoother animation
        const startPosition = currentScroll;
        const distance = targetPosition - startPosition;
        const duration = Math.min(800, Math.abs(distance) * 1.5); // Adaptive duration
        let startTime = null;
        
        const easeInOutQuart = (t) => {
          return t < 0.5 ? 8 * t * t * t * t : 1 - 8 * (--t) * t * t * t;
        };
        
        const animation = (currentTime) => {
          if (startTime === null) startTime = currentTime;
          const timeElapsed = currentTime - startTime;
          const progress = Math.min(timeElapsed / duration, 1);
          
          const easedProgress = easeInOutQuart(progress);
          const currentPosition = startPosition + (distance * easedProgress);
          
          window.scrollTo(0, currentPosition);
          
          if (progress < 1) {
            requestAnimationFrame(animation);
          }
        };
        
        requestAnimationFrame(animation);
      }
    }
  };

  // Enhanced staged analysis results reveal function with professional animations
  const stageAnalysisResults = async (analysis, grades, title) => {
    // Reset all staged states
    setShowGradingSection(false);
    setShowAnalysisText(false);
    setGradingSectionLoaded(false);
    setAnalysisContentReady(false);
    
    // Set the data first (hidden)
    setAnalysisResult(analysis);
    if (grades) {
      setAnalysisGrades(grades);
    }
    
    // Wait a moment before starting animations to prevent flash
    await new Promise(resolve => setTimeout(resolve, 300));
    
    // Stage 1: Show grading section with smooth entrance
    setShowGradingSection(true);
    
    // Enhanced smooth scroll to results area with easing
    setTimeout(() => {
      smoothScrollToResults();
    }, 400);
    
    // Stage 1.5: Mark grading as loaded for staggered card animations
    setTimeout(() => {
      setGradingSectionLoaded(true);
    }, 700);
    
    // Stage 2: Show analysis text with fade-in after grading is settled
    setTimeout(() => {
      setShowAnalysisText(true);
    }, 1600);
    
    // Stage 2.5: Mark analysis content as ready for final polish
    setTimeout(() => {
      setAnalysisContentReady(true);
    }, 2000);
    
    // Save to history after all UI animations complete
    setTimeout(async () => {
      if (user && !user.isGuest) {
        try {
          await saveTranscriptToUser(
            analysis,
            title,
            'analysis',
            'Analyze Bill',
            grades,
            selectedModel
          );
          await fetchHistory();
        } catch (err) {
          console.error("Error saving analysis to history:", err);
        }
      }
    }, 2400);
  };

  // Step 3: Handle analysis execution with progress updates
  const handleAnalyzeExecution = async () => {
    setLoadingState(true);
    setError('');
    setProgressStep(0);
    setTotalSteps(3);
    
    try {
      if (billSource === 'recommended' || billSource === 'link') {
        // Step 1: Extract bill text if not already cached
        setProcessingStage('Fetching bill text from Congress.gov...');
        setProgressStep(1);
        
        const billData = await extractRecommendedBillText(selectedBill);
        
        // Step 2: Analyze legislation
        setProcessingStage('Analyzing legislation with AI...');
        setProgressStep(2);
        
        const response = await fetch(`${API_URL}/analyze-recommended-bill`, {
          method: "POST",
          headers: {
            "Content-Type": "application/json",
          },
          body: JSON.stringify({
            type: selectedBill.type,
            number: selectedBill.number,
            congress: selectedBill.congress || 119,
            model: selectedModel
          }),
        });
        
        if (!response.ok) {
          const errorData = await response.text();
          
          // Handle specific error cases
          if (response.status === 404) {
            throw new Error('No published text is available for this bill yet. The bill may still be in draft form or pending publication on Congress.gov.');
          } else if (response.status === 413) {
            throw new Error('File too large. Please upload a PDF smaller than 50MB.');
          } else if (response.status === 400) {
            throw new Error('Invalid file format. Please upload a valid PDF file.');
          } else {
            throw new Error(`Analysis failed: ${response.status} ${response.statusText}. ${errorData || 'Please try again.'}`);
          }
        }
        
        const data = await response.json();
        
        // Step 3: Finalizing
        setProcessingStage('Finalizing analysis and grades...');
        setProgressStep(3);
        
        // Stage results
        await stageAnalysisResults(data.analysis, data.grades, `Bill Analysis: ${selectedBill.title}`);
        
      } else {
        // Handle uploaded PDF analysis - use cached text if available
        let analysisData;
        
        if (extractedPdfText) {
          // Use cached text
          setProcessingStage('Using cached PDF text...');
          setProgressStep(1);
          
          setProcessingStage('Analyzing legislation with AI...');
          setProgressStep(2);
          
          const response = await fetch(`${API_URL}/analyze-legislation-text`, {
            method: "POST",
            headers: {
              "Content-Type": "application/json",
            },
            body: JSON.stringify({
              text: extractedPdfText,
              model: selectedModel
            }),
          });
          
          if (!response.ok) {
            const errorData = await response.text();
            throw new Error(`Analysis failed: ${response.status} ${response.statusText}. ${errorData || 'Please try again.'}`);
          }
          
          analysisData = await response.json();
          
          setProcessingStage('Finalizing results...');
          setProgressStep(3);
          
        } else {
          // Extract and analyze PDF
          setProcessingStage('Processing PDF file...');
          setProgressStep(1);
          
          const formData = new FormData();
          formData.append('file', selectedBill);
          formData.append('model', selectedModel);
          
          setProcessingStage('Analyzing legislation with AI...');
          setProgressStep(2);
          
          const response = await fetch(`${API_URL}/analyze-legislation`, {
            method: "POST",
            body: formData,
          });
          
          if (!response.ok) {
            const errorData = await response.text();
            throw new Error(`Analysis failed: ${response.status} ${response.statusText}. ${errorData || 'Please try again.'}`);
          }
          
          analysisData = await response.json();
          
          setProcessingStage('Finalizing results...');
          setProgressStep(3);
          
          // Cache extracted text for future use
          if (analysisData.extractedText) {
            setExtractedPdfText(analysisData.extractedText);
          }
        }
        
        // Stage results
        await stageAnalysisResults(analysisData.analysis, analysisData.grades, `Bill Analysis: ${selectedBill.name}`);
      }
      
    } catch (err) {
      setError(`Error analyzing bill: ${err.message}`);
    } finally {
      setLoadingState(false);
      setProcessingStage('');
      setProgressStep(0);
    }
  };

  // Step 3: Handle debate setup
  const handleDebateExecution = async () => {
    if (!debateTopic.trim() || !debateMode) {
      setError('Please enter a debate topic and select a debate mode.');
      return;
    }
    
    const billText = (billSource === 'recommended' || billSource === 'link') ? extractedBillData?.text : null;
    const billTitle = (billSource === 'recommended' || billSource === 'link') ? extractedBillData?.title : debateTopic;
    
    if (billSource === 'upload') {
      // For uploaded PDFs, extract text first
      setLoadingState(true);
      try {
        const formData = new FormData();
        formData.append('file', selectedBill);
        
        setProcessingStage('Extracting text from PDF...');
        
        const response = await fetch(`${API_URL}/extract-text`, {
          method: "POST",
          body: formData,
        });
        
        if (!response.ok) {
          throw new Error('Failed to extract text');
        }
        
        const data = await response.json();
        
        // Navigate to debate with extracted text
        const billTitle = selectedBill.name || debateTopic;
        
        console.log('Navigating to debate with PDF bill text length:', data.text.length);
        console.log('Bill title:', billTitle);
        
        navigate('/debate', {
          state: {
            mode: 'bill-debate',
            topic: debateTopic,
            billText: data.text,
            billTitle: billTitle,
            debateMode: debateMode
          }
        });
        
      } catch (err) {
        setError(`Error extracting text: ${err.message}`);
        setLoadingState(false);
        return;
      }
    } else if ((billSource === 'recommended' || billSource === 'link') && selectedBill) {
      // For recommended bills, extract text first
      setLoadingState(true);
      try {
        setProcessingStage('Extracting bill text from Congress.gov...');
        
        const response = await fetch(`${API_URL}/extract-recommended-bill-text`, {
          method: "POST",
          headers: {
            "Content-Type": "application/json",
          },
          body: JSON.stringify({
            type: selectedBill.type,
            number: selectedBill.number,
            congress: selectedBill.congress || 119,
            title: selectedBill.title
          }),
        });
        
        if (!response.ok) {
          if (response.status === 404) {
            throw new Error('No published text is available for this bill yet. The bill may still be in draft form or pending publication on Congress.gov.');
          } else {
            throw new Error('Failed to extract bill text');
          }
        }
        
        const data = await response.json();
        
        console.log('Navigating to debate with recommended bill text length:', data.text.length);
        console.log('Bill title:', data.title);
        
        navigate('/debate', {
          state: {
            mode: 'bill-debate',
            topic: debateTopic,
            billText: data.text,
            billTitle: data.title,
            debateMode: debateMode
          }
        });
        
        setLoadingState(false);
        
      } catch (err) {
        setError(`Error extracting bill text: ${err.message}`);
        setLoadingState(false);
        return;
      }
    } else {
      // For other cases or if no bill is selected, treat as topic debate
      console.log('Navigating to topic debate mode');
      
      navigate('/debate', {
        state: {
          mode: 'bill-debate',
          topic: debateTopic,
          billText: '',
          billTitle: debateTopic,
          debateMode: debateMode
        }
      });
    }
  };

  // Reset the entire flow
  const resetFlow = () => {
    setCurrentStep(1);
    setSelectedBill(null);
    setBillSource('');
    setActionType('');
    setExtractedBillData(null);
    setExtractedPdfText(null); // Clear cached PDF text
    setAnalysisResult('');
    setAnalysisGrades(null);
    setDebateTopic('');
    setDebateMode('');
    setError('');
    setLoadingState(false);
    setProcessingStage('');
    setProgressStep(0);
    
    // Clear bill link state
    setBillLink('');
    setLinkParsedBill(null);
    setShowLinkConfirmation(false);
    setLinkLoading(false);
    setLinkError('');
    
    // Reset staged loading states
    setShowGradingSection(false);
    setShowAnalysisText(false);
    setGradingSectionLoaded(false);
    setAnalysisContentReady(false);
  };

  // Handle sharing current analysis - simplified like Judge.jsx
  const handleShareAnalysis = () => {
    if (!analysisResult) return;
    setShowAnalysisShareModal(true);
  };

  const handleDownloadAnalysisPDF = () => {
    if (!analysisResult) return;
    
    try {
      const billTitle = billSource === 'recommended' || billSource === 'link' ? 
        selectedBill.title : 
        selectedBill.name?.replace('.pdf', '') || 'Bill Analysis';

      PDFGenerator.generateAnalysisPDF({
        topic: `Bill Analysis: ${billTitle}`,
        content: analysisResult,
        grades: analysisGrades,
        model: selectedModel,
        createdAt: new Date().toISOString()
      });
    } catch (err) {
      console.error("Failed to generate analysis PDF:", err);
    }
  };

  const handleDownloadPDF = () => {
    if (!selectedHistory) return;
    
    setPdfError("");
    try {
      const pdfData = {
        topic: selectedHistory.topic || "Debate Transcript",
        transcript: selectedHistory.transcript || "No transcript available.",
        mode: selectedHistory.mode,
        activityType: selectedHistory.activityType,
        model: selectedHistory.model,
        createdAt: selectedHistory.createdAt
      };

      // sees what type is used if its a debate or an analysis
      if (selectedHistory.activityType === 'Analyze Bill') {
        PDFGenerator.generateAnalysisPDF({
          topic: selectedHistory.topic,
          content: selectedHistory.transcript,
          grades: selectedHistory.grades,
          model: selectedHistory.model,
          createdAt: selectedHistory.createdAt
        });
      } else {
        PDFGenerator.generateDebatePDF(pdfData);
      }
    } catch (err) {
      setPdfError("Failed to generate PDF. Please try again.");
      console.error("PDF generation error:", err);
    }
  };

  const [searchQuery, setSearchQuery] = useState("");
  const [filteredBills, setFilteredBills] = useState([]);
  const [searchResults, setSearchResults] = useState([]);
  const [searchSuggestions, setSearchSuggestions] = useState([]);
  const [showSuggestions, setShowSuggestions] = useState(false);
  const [searchLoading, setSearchLoading] = useState(false);
  const [searchError, setSearchError] = useState("");
  const [isSearchMode, setIsSearchMode] = useState(false);
  const [liveSearchLoading, setLiveSearchLoading] = useState(false);
  const [searchAbortController, setSearchAbortController] = useState(null);

  // Bill link functionality state
  const [billLink, setBillLink] = useState("");
  const [linkParsedBill, setLinkParsedBill] = useState(null);
  const [showLinkConfirmation, setShowLinkConfirmation] = useState(false);
  const [linkLoading, setLinkLoading] = useState(false);
  const [linkError, setLinkError] = useState("");

  useEffect(() => {
    setFilteredBills(recommendedBills);
  }, [recommendedBills]);

  // Real-time search suggestions with debouncing
  useEffect(() => {
    const timeoutId = setTimeout(() => {
      if (searchQuery.trim() && searchQuery.trim().length >= 2) {
        generateSuggestions(searchQuery);
      } else {
        setSearchSuggestions([]);
        setShowSuggestions(false);
      }
    }, 300); // 300ms debounce

    return () => clearTimeout(timeoutId);
  }, [searchQuery]);

  // Live search with debouncing - update bills view as user types
  useEffect(() => {
    const timeoutId = setTimeout(() => {
      // Cancel previous search if still running
      if (searchAbortController) {
        searchAbortController.abort();
      }

      if (searchQuery.trim() && searchQuery.trim().length >= 2) {
        const controller = new AbortController();
        setSearchAbortController(controller);
        setLiveSearchLoading(true);
        
        performSearch(searchQuery, controller.signal)
          .finally(() => {
            setLiveSearchLoading(false);
            setSearchAbortController(null);
          });
      } else if (searchQuery.trim().length === 0) {
        // Clear search when input is empty
        setIsSearchMode(false);
        setSearchResults([]);
        setFilteredBills(recommendedBills);
        setShowSuggestions(false);
        setSearchError("");
        setLiveSearchLoading(false);
      }
    }, 500); // 500ms debounce for live search (slightly longer to avoid too many API calls)

    return () => {
      clearTimeout(timeoutId);
      // Cancel any pending search when component unmounts or query changes
      if (searchAbortController) {
        searchAbortController.abort();
      }
    };
  }, [searchQuery, recommendedBills]);

  const performSearch = async (query, abortSignal = null) => {
    if (!query.trim()) {
      setIsSearchMode(false);
      setSearchResults([]);
      setFilteredBills(recommendedBills);
      setShowSuggestions(false);
      return;
    }

    setSearchLoading(true);
    setSearchError("");
    setIsSearchMode(true);
    setShowSuggestions(false);
    
    try {
      const fetchOptions = {
        method: "POST",
        headers: {
          "Content-Type": "application/json",
        },
        body: JSON.stringify({
          query: query.trim(),
          limit: 15 // Reduced limit for faster search
        }),
      };

      if (abortSignal) {
        fetchOptions.signal = abortSignal;
      }

      const response = await fetch(`${API_URL}/search-bills`, fetchOptions);

      if (!response.ok) {
        throw new Error(`Search failed: ${response.status} ${response.statusText}`);
      }

      const data = await response.json();
      
      if (data.bills && Array.isArray(data.bills)) {
        setSearchResults(data.bills);
        setFilteredBills(data.bills);
        
        // Log search success
        console.log(`Found ${data.bills.length} bills for query: "${query}"`);
      } else {
        setSearchResults([]);
        setFilteredBills([]);
        console.log(`No bills found for query: "${query}"`);
      }
      
    } catch (err) {
      // Don't show error for aborted requests
      if (err.name === 'AbortError') {
        console.log("Search aborted:", query);
        return;
      }
      
      console.error("Search error:", err);
      let errorMessage = "Search failed";
      
      if (err.message.includes("CONGRESS_API_KEY")) {
        errorMessage = "Congress.gov API key is required for bill search. Please check your configuration.";
      } else if (err.message.includes("500")) {
        errorMessage = "Congress.gov API is currently unavailable. Please try again later.";
      } else if (err.message.includes("404")) {
        errorMessage = "No bills found for your search query.";
      } else {
        errorMessage = `Search failed: ${err.message}`;
      }
      
      setSearchError(errorMessage);
      setSearchResults([]);
      setFilteredBills([]);
    } finally {
      setSearchLoading(false);
    }
  };

  const generateSuggestions = async (query) => {
    if (!query.trim() || query.trim().length < 2) {
      setSearchSuggestions([]);
      setShowSuggestions(false);
      return;
    }

    try {
      const response = await fetch(`${API_URL}/search-suggestions`, {
        method: "POST",
        headers: {
          "Content-Type": "application/json",
        },
        body: JSON.stringify({
          query: query.trim(),
          limit: 5
        }),
      });

      if (response.ok) {
        const data = await response.json();
        if (data.suggestions && Array.isArray(data.suggestions)) {
          setSearchSuggestions(data.suggestions);
          setShowSuggestions(data.suggestions.length > 0);
        }
      }
    } catch (err) {
      console.error("Suggestions error:", err);
      setSearchSuggestions([]);
      setShowSuggestions(false);
    }
  };

  const handleSearchSubmit = (e) => {
    if (e) e.preventDefault();
    if (searchQuery.trim()) {
      // Clear debounce and search immediately
      performSearch(searchQuery);
      setShowSuggestions(false);
    }
  };

  const handleSuggestionClick = (suggestion) => {
    setSearchQuery(suggestion);
    setShowSuggestions(false);
    performSearch(suggestion);
  };

  const handleClearSearch = () => {
    setSearchQuery("");
    setSearchResults([]);
    setIsSearchMode(false);
    setFilteredBills(recommendedBills);
    setShowSuggestions(false);
    setSearchError("");
  };

  // Keyboard navigation for suggestions
  const handleSearchKeyDown = (e) => {
    if (e.key === 'Enter') {
      e.preventDefault();
      handleSearchSubmit();
    } else if (e.key === 'Escape') {
      setShowSuggestions(false);
    }
  };

  const handleSearchInputChange = (e) => {
    const value = e.target.value;
    setSearchQuery(value);
    
    // Show suggestions when typing
    if (value.trim().length >= 2) {
      setShowSuggestions(true);
    } else {
      setShowSuggestions(false);
    }
    
    // Clear search error when user starts typing
    if (searchError) {
      setSearchError("");
    }
  };

  const handleSearchInputFocus = () => {
    if (searchQuery.trim().length >= 2 && searchSuggestions.length > 0) {
      setShowSuggestions(true);
    }
  };

  const handleSearchInputBlur = () => {
    // Delay hiding suggestions to allow clicking on them
    setTimeout(() => {
      setShowSuggestions(false);
    }, 300);
  };

  // Congress.gov URL parser function
  const parseCongressUrl = (url) => {
    try {
      // Handle various Congress.gov URL formats
      const patterns = [
        // Standard format: https://www.congress.gov/bill/119th-congress/house-bill/1234
        /congress\.gov\/bill\/(\d+)th-congress\/(house-bill|senate-bill)\/(\d+)/i,
        // Short format: https://www.congress.gov/bill/119th-congress/hr/1234
        /congress\.gov\/bill\/(\d+)th-congress\/(hr|s|hjres|sjres)\/(\d+)/i,
        // Alternative format with different ordering
        /congress\.gov\/(\d+)\/bills?\/(hr|s|hjres|sjres)(\d+)/i
      ];

      for (const pattern of patterns) {
        const match = url.match(pattern);
        if (match) {
          const congress = parseInt(match[1]);
          let billType = match[2].toLowerCase();
          const number = match[3];

          // Normalize bill type
          if (billType === 'house-bill') billType = 'hr';
          if (billType === 'senate-bill') billType = 's';

          return {
            congress,
            type: billType.toUpperCase(),
            number,
            url: url
          };
        }
      }

      throw new Error('Invalid Congress.gov URL format');
    } catch (error) {
      throw new Error(`Could not parse URL: ${error.message}`);
    }
  };

  // Handle bill link submission
  const handleBillLinkSubmit = async () => {
    if (!billLink.trim()) {
      setLinkError("Please enter a Congress.gov URL");
      return;
    }

    setLinkLoading(true);
    setLinkError("");

    try {
      // Parse the URL
      const parsedBill = parseCongressUrl(billLink);
      
      // Fetch bill information from backend
      const response = await fetch(`${API_URL}/extract-bill-from-url`, {
        method: "POST",
        headers: {
          "Content-Type": "application/json",
        },
        body: JSON.stringify({
          congress: parsedBill.congress,
          type: parsedBill.type,
          number: parsedBill.number,
          url: parsedBill.url
        }),
      });

      if (!response.ok) {
        throw new Error(`Failed to fetch bill information: ${response.status} ${response.statusText}`);
      }

      const billData = await response.json();
      
      // Store the parsed bill data and show confirmation
      setLinkParsedBill({
        ...parsedBill,
        title: billData.title,
        description: billData.description || billData.title,
        sponsor: billData.sponsor || "Unknown",
        congress: parsedBill.congress
      });
      
      setShowLinkConfirmation(true);
      setLinkLoading(false);
      
    } catch (error) {
      console.error("Bill link error:", error);
      setLinkError(error.message);
      setLinkLoading(false);
    }
  };

  // Handle bill link confirmation
  const handleBillLinkConfirm = () => {
    if (linkParsedBill) {
      setSelectedBill(linkParsedBill);
      setBillSource('link');
      setShowLinkConfirmation(false);
      setBillLink("");
      setLinkParsedBill(null);
      setCurrentStep(2); // Move to step 2
    }
  };
  // Handle bill link cancellation
  const handleBillLinkCancel = () => {
    setShowLinkConfirmation(false);
    setLinkParsedBill(null);
    setLinkError("");
  };

  const [showGradingSection, setShowGradingSection] = useState(false);
  const [showAnalysisText, setShowAnalysisText] = useState(false);
  const [gradingSectionLoaded, setGradingSectionLoaded] = useState(false);
  const [analysisContentReady, setAnalysisContentReady] = useState(false);

  useEffect(() => {
    if (!isContentReady) return;

    const observerOptions = {
      threshold: 0.15,
      rootMargin: '0px 0px -30px 0px'
    };

    const observer = new IntersectionObserver((entries) => {
      entries.forEach((entry) => {
        if (entry.isIntersecting) {
          entry.target.classList.add('in-view');
          // Add staggered animation delay for multiple elements
          const siblings = Array.from(entry.target.parentNode?.children || []);
          const index = siblings.indexOf(entry.target);
          if (index >= 0) {
            entry.target.style.animationDelay = `${index * 0.1}s`;
          }
        }
      });
    }, observerOptions);

    // Improved element selection with more specific targeting
    const elementsToObserve = document.querySelectorAll(
      '.bill-card:not(.in-view), .step-content:not(.in-view), .grade-item:not(.in-view)'
    );
    
    elementsToObserve.forEach((el) => {
      // Add a slight delay to prevent immediate triggering
      setTimeout(() => observer.observe(el), 100);
    });

    return () => {
      observer.disconnect();
    };
  }, [isContentReady]);

  return (
    <>
      {/* NEW: Page Loader */}
      <PageLoader isLoading={isPageLoading} />
      
      <div className={`legislation-container ${showHistorySidebar ? 'legislation-sidebar-open' : ''} ${isContentReady ? 'content-loaded' : 'content-loading'}`}>
        {/* Header with fade-in animation */}
        <header className={`legislation-header ${componentsLoaded.header ? 'component-visible' : 'component-hidden'}`}>
          <div className="legislation-header-content">
            {/* LEFT SECTION: History Button */}
            <div className="legislation-header-left">
              <button
                className="legislation-history-button"
                onClick={() => setShowHistorySidebar(!showHistorySidebar)}
              >
                History
              </button>
            </div>

            {/* CENTER SECTION: Title */}
            <div className="legislation-header-center">
              <h1 className="legislation-site-title" onClick={() => navigate("/")}>
                Bill and Legislation Debate
              </h1>
            </div>

            {/* RIGHT SECTION: User + Logout */}
            <div className="legislation-header-right">
              <div className="legislation-user-section">
                <div className="legislation-user-info">
                  <User size={18} />
                  <span className="legislation-username">{user?.displayName}</span>
                </div>
                <button className="legislation-logout-button" onClick={handleLogout}>
                  <LogOut size={16} />
                  <span>Logout</span>
                </button>
              </div>
            </div>
          </div>


      {/* Modal to view selected history transcript */}
      {selectedHistory && (
        <div className="debatesim-history-modal" style={{
          position: 'fixed',
          top: 0,
          left: 0,
          right: 0,
          bottom: 0,
          background: 'rgba(0, 0, 0, 0.7)',
          display: 'flex',
          justifyContent: 'center',
          alignItems: 'center',
          zIndex: 2100,
          backdropFilter: 'blur(5px)',
          padding: '2rem'
        }}>
          <div className="debatesim-modal-content" style={{
            background: 'rgba(30, 41, 59, 0.95)',
            borderRadius: '12px',
            width: '100%',
            maxWidth: '900px',
            maxHeight: 'calc(100vh - 4rem)',
            overflow: 'hidden',
            boxShadow: '0 8px 32px rgba(0, 0, 0, 0.3)',
            animation: 'slideUp 0.3s ease-out',
            margin: 'auto',
            display: 'flex',
            flexDirection: 'column'
          }}>
            <div className="debatesim-modal-header" style={{
              display: 'flex',
              justifyContent: 'space-between',
              alignItems: 'center',
              padding: '1.5rem',
              borderBottom: '1px solid rgba(255, 255, 255, 0.1)',
              backgroundColor: 'rgba(30, 41, 59, 0.8)'
            }}>
              <button 
                className="debatesim-modal-header-share" 
                onClick={() => setShowShareModal(true)}
                title="Share this transcript"
                style={{
                  background: 'none',
                  border: 'none',
                  color: '#f8fafc',
                  cursor: 'pointer',
                  padding: '0.5rem',
                  borderRadius: '4px',
                  transition: 'background-color 0.2s'
                }}
              >
                <Share2 size={18} />
              </button>
              <h2 style={{
                margin: 0,
                color: '#f8fafc',
                fontSize: '1.3rem',
                fontWeight: 600,
                textAlign: 'center',
                flex: 1
              }}>{selectedHistory.topic ? selectedHistory.topic : "Untitled Topic"}</h2>
              <button 
                className="debatesim-modal-header-close" 
                onClick={() => setSelectedHistory(null)}
                style={{
                  background: 'none',
                  border: 'none',
                  color: '#f8fafc',
                  cursor: 'pointer',
                  padding: '0.5rem',
                  borderRadius: '4px',
                  transition: 'background-color 0.2s'
                }}
              >
                <X size={18} />
              </button>
            </div>
            <div className="debatesim-transcript-viewer" style={{
              flex: 1,
              overflow: 'auto',
              padding: '1.5rem',
              backgroundColor: 'rgba(30, 41, 59, 0.6)'
            }}>
              <ReactMarkdown
                rehypePlugins={[rehypeRaw]}
                components={{
                  h1: ({node, ...props}) => <h1 className="debate-heading-h1" {...props} />,
                  h2: ({node, ...props}) => <h2 className="debate-heading-h2" {...props} />,
                  h3: ({node, ...props}) => <h3 className="debate-heading-h3" {...props} />,
                  h4: ({node, ...props}) => <h4 className="debate-heading-h4" {...props} />,
                  p: ({node, ...props}) => <p className="debate-paragraph" {...props} />,
                  ul: ({node, ...props}) => <ul className="debate-list" {...props} />,
                  ol: ({node, ...props}) => <ol className="debate-numbered-list" {...props} />,
                  li: ({node, ...props}) => <li className="debate-list-item" {...props} />,
                  strong: ({node, ...props}) => <strong className="debate-strong" {...props} />,
                  em: ({node, ...props}) => <em className="debate-emphasis" {...props} />,
                  hr: ({node, ...props}) => <hr className="divider" {...props} />
                }}
              >
                {selectedHistory.transcript
                  ? selectedHistory.transcript
                  : "No transcript available."}
              </ReactMarkdown>
            </div>
            
            {/* Error message and download button */}
            {pdfError && <p className="error-text" style={{ color: '#dc3545', padding: '0 1.5rem' }}>{pdfError}</p>}
            <div className="debatesim-modal-button-group" style={{
              display: 'flex',
              gap: '0.75rem',
              padding: '1.5rem',
              borderTop: '1px solid rgba(255, 255, 255, 0.1)',
              backgroundColor: 'rgba(30, 41, 59, 0.8)',
              justifyContent: 'center'
            }}>
              <button 
                className="debatesim-share-button" 
                onClick={() => setShowShareModal(true)}
                style={{
                  display: 'flex',
                  alignItems: 'center',
                  gap: '0.5rem',
                  padding: '0.75rem 1.5rem',
                  backgroundColor: '#4a90e2',
                  color: 'white',
                  border: 'none',
                  borderRadius: '8px',
                  cursor: 'pointer',
                  fontSize: '1rem',
                  fontWeight: '500',
                  transition: 'all 0.2s ease'
                }}
              >
                <Share2 size={16} />
                Share
              </button>
              <button 
                className="debatesim-download-button" 
                onClick={handleDownloadPDF}
                style={{
                  display: 'flex',
                  alignItems: 'center',
                  gap: '0.5rem',
                  padding: '0.75rem 1.5rem',
                  backgroundColor: '#28a745',
                  color: 'white',
                  border: 'none',
                  borderRadius: '8px',
                  cursor: 'pointer',
                  fontSize: '1rem',
                  fontWeight: '500',
                  transition: 'all 0.2s ease'
                }}
              >
                <Download size={16} />
                Download PDF
              </button>
              <button 
                className="debatesim-close-button" 
                onClick={() => setSelectedHistory(null)}
                style={{
                  display: 'flex',
                  alignItems: 'center',
                  gap: '0.5rem',
                  padding: '0.75rem 1.5rem',
                  backgroundColor: '#6c757d',
                  color: 'white',
                  border: 'none',
                  borderRadius: '8px',
                  cursor: 'pointer',
                  fontSize: '1rem',
                  fontWeight: '500',
                  transition: 'all 0.2s ease'
                }}
              >
                <X size={16} />
                Close
              </button>
            </div>
          </div>
        </div>
      )}

        {/* Share Modal */}
        {selectedHistory && (
          <ShareModal 
            isOpen={showShareModal}
            onClose={() => setShowShareModal(false)}
            transcript={selectedHistory}
            transcriptId={selectedHistory.id}
          />
        )}
        
        {/* Share Modal for Current Analysis */}
        {showAnalysisShareModal && analysisResult && selectedBill && (
          <ShareModal 
            isOpen={showAnalysisShareModal}
            onClose={() => setShowAnalysisShareModal(false)}
            transcript={{
              transcript: analysisResult,
              topic: billSource === 'recommended' ? 
                `Bill Analysis: ${selectedBill.title}` : 
                `Bill Analysis: ${selectedBill.name}`,
              mode: 'analysis',
              activityType: 'Analyze Bill',
              grades: analysisGrades,
              model: selectedModel,
              createdAt: new Date().toISOString()
            }}
            transcriptId={null}
          />
        )}
        
        {/* Bill Link Confirmation Modal */}
        {showLinkConfirmation && linkParsedBill && (
          <div className="bill-link-modal">
            <div className="bill-link-modal-content">
              <div className="bill-link-modal-header">
                <h2>Confirm Bill Selection</h2>
                <button className="bill-link-modal-close" onClick={handleBillLinkCancel}>
                  ❌
                </button>
              </div>
              
              <div className="bill-link-modal-body">
                <p>Is this the bill you want to use?</p>
                
                <div style={{ 
                  backgroundColor: "#f8f9fa", 
                  border: "1px solid #ddd", 
                  borderRadius: "8px", 
                  padding: "1rem", 
                  marginBottom: "1.5rem" 
                }}>
                  <h3 style={{ margin: "0 0 0.5rem 0", color: "#000000" }}>
                    {linkParsedBill.type} {linkParsedBill.number} - {linkParsedBill.congress}th Congress
                  </h3>
                  <p style={{ margin: "0 0 0.5rem 0", fontWeight: "bold", color: "#000000" }}>
                    {linkParsedBill.title}
                  </p>
                  {linkParsedBill.sponsor && (
                    <p style={{ margin: "0", color: "#000000", fontSize: "0.9rem" }}>
                      Sponsor: {linkParsedBill.sponsor}
                    </p>
                  )}
                </div>
                
                <div className="modal-button-group">
                  <button 
                    className="upload-btn"
                    onClick={handleBillLinkConfirm}
                    style={{ 
                      backgroundColor: "#4a90e2", 
                      color: "white", 
                      marginRight: "1rem" 
                    }}
                  >
                    ✓ Yes, Use This Bill
                  </button>
                  <button 
                    className="close-button"
                    onClick={handleBillLinkCancel}
                    style={{ 
                      backgroundColor: "#6c757d", 
                      color: "white" 
                    }}
                  >
                    ❌ Cancel
                  </button>
                </div>
              </div>
            </div>
          </div>
        )}
      </header>

        {/* 3-Step Process UI with fade-in animation */}
        <div className={`legislation-step-by-step-container ${componentsLoaded.steps ? 'component-visible' : 'component-hidden'}`}>
          {/* Progress Indicator */}
          <div className="legislation-progress-steps">
            <div className={`legislation-step ${currentStep >= 1 ? 'active' : ''}`}>
              <div className="legislation-step-number">1</div>
              <div className="legislation-step-label">Select Bill</div>
            </div>
            <div className="legislation-step-arrow">→</div>
            <div className={`legislation-step ${currentStep >= 2 ? 'active' : ''}`}>
              <div className="legislation-step-number">2</div>
              <div className="legislation-step-label">Choose Action</div>
            </div>
            <div className="legislation-step-arrow">→</div>
            <div className={`legislation-step ${currentStep >= 3 ? 'active' : ''}`}>
              <div className="legislation-step-number">3</div>
              <div className="legislation-step-label">Configure & Execute</div>
            </div>
          </div>

        {/* Step Content */}
        <div className="legislation-step-content">
          {/* Step 1: Select Bill */}
          {currentStep === 1 && (
            <div className="step-one">
              <h2>Step 1: Choose a Bill</h2>
              
              {/* Bills Section with fade-in animation */}
              <div className={`bills-section ${componentsLoaded.bills ? 'component-visible' : 'component-hidden'}`}>
                {!isSearchMode && (
                  <>
                    <h3>📋 Trending Congressional Bills</h3>
                    
                    {billsLoading && (
                      <div className="bills-loading">
                        <div className="bills-skeleton-container">
                          {[...Array(5)].map((_, index) => (
                            <div key={index} className="bill-skeleton-card">
                              <div className="skeleton-header">
                                <div className="skeleton-bill-type"></div>
                                <div className="skeleton-link"></div>
                              </div>
                              <div className="skeleton-status"></div>
                              <div className="skeleton-title"></div>
                              <div className="skeleton-sponsor"></div>
                              <div className="skeleton-description">
                                <div className="skeleton-line long"></div>
                                <div className="skeleton-line medium"></div>
                                <div className="skeleton-line short"></div>
                              </div>
                              <div className="skeleton-button"></div>
                            </div>
                          ))}
                        </div>
                        <div className="bills-loading-text">
                          <div className="loading-spinner"></div>
                          <p>Loading current bills from Congress...</p>
                        </div>
                      </div>
                    )}
                    
                    {billsError && (
                      <div className="bills-error">
                        <p>{billsError}</p>
                      </div>
                    )}
                    
                    {!billsLoading && !billsError && recommendedBills.length > 0 && (
                      <div className={`bills-horizontal-scroll ${liveSearchLoading ? 'searching' : ''}`}>
                        {recommendedBills.map((bill, index) => (
                          <div 
                            key={bill.id}
                            className="bill-card-wrapper"
                            style={{
                              animationDelay: `${index * 100}ms`,
                              opacity: componentsLoaded.bills ? 1 : 0,
                              transform: componentsLoaded.bills ? 'translateY(0)' : 'translateY(20px)',
                              transition: 'opacity 0.6s ease, transform 0.6s ease'
                            }}
                          >
                            <BillCard 
                              bill={bill} 
                              onSelect={handleSelectRecommendedBill}
                              isProcessing={loadingState && selectedBill?.id === bill.id}
                              processingStage={loadingState && selectedBill?.id === bill.id ? processingStage : ''}
                            />
                          </div>
                        ))}
                      </div>
                    )}
                  </>
                )}
                
                {isSearchMode && (
                  <>
                    <h3>🔍 Search Results</h3>
                    
                    {searchLoading && (
                      <div className="search-loading" style={{
                        display: "flex",
                        flexDirection: "column",
                        alignItems: "center",
                        padding: "2rem",
                        backgroundColor: "rgba(30, 41, 59, 0.6)",
                        borderRadius: "8px",
                        border: "1px solid rgba(71, 85, 105, 0.3)",
                        margin: "1rem 0"
                      }}>
                        <div className="loading-spinner" style={{
                          width: "2rem",
                          height: "2rem",
                          border: "3px solid #e9ecef",
                          borderTop: "3px solid #007bff",
                          borderRadius: "50%",
                          animation: "spin 1s linear infinite",
                          marginBottom: "1rem"
                        }}></div>
                        <p style={{ margin: 0, color: "rgba(255, 255, 255, 0.89)" }}>Searching Congress.gov for bills...</p>
                        <small style={{ color: "rgba(255, 255, 255, 0.89)", marginTop: "0.5rem" }}>
                          This may take a few seconds
                        </small>
                      </div>
                    )}
                    
                    {searchError && (
                      <div className="search-error" style={{
                        padding: "1rem",
                        backgroundColor: "#f8d7da",
                        border: "1px solid #f5c6cb",
                        borderRadius: "8px",
                        margin: "1rem 0"
                      }}>
                        <div style={{ 
                          display: "flex", 
                          alignItems: "center", 
                          gap: "0.5rem",
                          marginBottom: "0.5rem"
                        }}>
                          <span style={{ color: "#721c24", fontSize: "1.2rem" }}>⚠️</span>
                          <strong style={{ color: "#721c24" }}>Search Error</strong>
                        </div>
                        <p style={{ margin: 0, color: "#721c24" }}>{searchError}</p>
                        <button 
                          onClick={() => performSearch(searchQuery)}
                          style={{
                            marginTop: "0.75rem",
                            padding: "0.5rem 1rem",
                            backgroundColor: "#dc3545",
                            color: "white",
                            border: "none",
                            borderRadius: "4px",
                            cursor: "pointer",
                            fontSize: "0.9rem",
                            transition: "background-color 0.2s"
                          }}
                          onMouseEnter={(e) => {
                            e.target.style.backgroundColor = "#c82333";
                          }}
                          onMouseLeave={(e) => {
                            e.target.style.backgroundColor = "#dc3545";
                          }}
                        >
                          Try Again
                        </button>
                      </div>
                    )}
                    
                    {!searchLoading && !searchError && filteredBills.length > 0 && (
                      <>
                        <div style={{
                          backgroundColor: "rgba(30, 41, 59, 0.6)",
                          border: "1px solid rgba(71, 85, 105, 0.3)",
                          borderRadius: "4px",
                          padding: "0.75rem",
                          marginBottom: "1rem",
                          fontSize: "0.9rem",
                          color: "rgba(255, 255, 255, 0.89)"
                        }}>
                          💡 <strong>Search Tips:</strong> Try bill numbers (e.g., "HR 1234"), topics (e.g., "healthcare"), 
                          or sponsor names for better results.
                        </div>
                        
                        <div className={`bills-horizontal-scroll ${liveSearchLoading ? 'searching' : ''}`}>
                          {filteredBills.map((bill) => (
                            <BillCard 
                              key={bill.id} 
                              bill={bill} 
                              onSelect={handleSelectRecommendedBill}
                              isProcessing={loadingState && selectedBill?.id === bill.id}
                              processingStage={loadingState && selectedBill?.id === bill.id ? processingStage : ''}
                            />
                          ))}
                        </div>
                      </>
                    )}
                    
                    {!searchLoading && !searchError && filteredBills.length === 0 && searchQuery && (
                      <div style={{
                        textAlign: "center",
                        padding: "2rem",
                        backgroundColor: "rgba(30, 41, 59, 0.6)",
                        borderRadius: "8px",
                        border: "2px dashed rgba(71, 85, 105, 0.3)"
                      }}>
                        <div style={{ fontSize: "3rem", marginBottom: "1rem" }}>🔍</div>
                        <h4 style={{ margin: "0 0 0.5rem 0", color: "rgba(255, 255, 255, 0.89)" }}>
                          No bills found for "{searchQuery}"
                        </h4>
                        <p style={{ margin: "0 0 1rem 0", color: "rgba(255, 255, 255, 0.89)" }}>
                          Try different keywords, check spelling, or browse trending bills below.
                        </p>
                        <div style={{ 
                          display: "flex", 
                          gap: "0.5rem", 
                          justifyContent: "center",
                          flexWrap: "wrap"
                        }}>
                          <button
                            onClick={handleClearSearch}
                            style={{
                              padding: "0.5rem 1rem",
                              backgroundColor: "#007bff",
                              color: "white",
                              border: "none",
                              borderRadius: "4px",
                              cursor: "pointer",
                              fontSize: "0.9rem"
                            }}
                          >
                            Browse Trending Bills
                          </button>
                          <button
                            onClick={() => {
                              setSearchQuery("healthcare");
                              performSearch("healthcare");
                            }}
                            style={{
                              padding: "0.5rem 1rem",
                              backgroundColor: "#28a745",
                              color: "white",
                              border: "none",
                              borderRadius: "4px",
                              cursor: "pointer",
                              fontSize: "0.9rem"
                            }}
                          >
                            Try "Healthcare"
                          </button>
                          <button
                            onClick={() => {
                              setSearchQuery("infrastructure");
                              performSearch("infrastructure");
                            }}
                            style={{
                              padding: "0.5rem 1rem",
                              backgroundColor: "#17a2b8",
                              color: "white",
                              border: "none",
                              borderRadius: "4px",
                              cursor: "pointer",
                              fontSize: "0.9rem"
                            }}
                          >
                            Try "Infrastructure"
                          </button>
                        </div>
                      </div>
                    )}
                  </>
                )}
              </div>

              {/* Upload Section */}
              <div className="upload-section">
                <input
                  type="file"
                  id="pdfUpload"
                  accept="application/pdf"
                  onChange={handlePdfUpload}
                  style={{ display: 'none' }}
                />
                <label htmlFor="pdfUpload" className="upload-btn">
                  Upload PDF
                </label>
                <span className="or-text">or</span>
                <div style={{ display: "flex", gap: "0.5rem", alignItems: "center", flex: 1 }}>
                  <input
                    type="url"
                    value={billLink}
                    onChange={(e) => setBillLink(e.target.value)}
                    onKeyDown={(e) => {
                      if (e.key === 'Enter') {
                        handleBillLinkSubmit();
                      }
                    }}
                    placeholder="Enter Congress.gov bill link (e.g., https://www.congress.gov/bill/119th-congress/house-bill/1234)"
                    className="link-input"
                    style={{ flex: 1 }}
                    disabled={linkLoading}
                  />
                  <button
                    onClick={handleBillLinkSubmit}
                    disabled={linkLoading || !billLink.trim()}
                    style={{
                      padding: "0.5rem 1rem",
                      backgroundColor: linkLoading || !billLink.trim() ? "#ccc" : "#4a90e2",
                      color: "white",
                      border: "none",
                      borderRadius: "4px",
                      cursor: linkLoading || !billLink.trim() ? "not-allowed" : "pointer",
                      fontSize: "0.9rem",
                      whiteSpace: "nowrap"
                    }}
                  >
                    {linkLoading ? "Loading..." : "Add Bill"}
                  </button>
                </div>
                {linkError && (
                  <div style={{
                    color: "#dc3545",
                    fontSize: "0.9rem",
                    marginTop: "0.5rem",
                    padding: "0.5rem",
                    backgroundColor: "#f8d7da",
                    border: "1px solid #f5c6cb",
                    borderRadius: "4px"
                  }}>
                    {linkError}
                  </div>
                )}
              </div>
              
              <div className="search-container" style={{ position: "relative", marginBottom: "1rem" }}>
                  <div className="search-wrapper" style={{ display: "flex", gap: "0.5rem", alignItems: "center" }}>
                    <div style={{ position: "relative", flex: 1 }}>
                      <input
                        type="text"
                        value={searchQuery}
                        onChange={handleSearchInputChange}
                        onFocus={handleSearchInputFocus}
                        onBlur={handleSearchInputBlur}
                        onKeyDown={handleSearchKeyDown}
                        placeholder="Start typing to search bills live (e.g., 'HR 1234', 'healthcare', 'climate')..."
                        className={`search-bar ${liveSearchLoading ? 'live-searching' : ''}`}
                        style={{
                          width: "100%",
                          padding: "0.75rem 2.5rem 0.75rem 1rem",
                          border: "1px solid #ddd",
                          borderRadius: "8px",
                          fontSize: "1rem",
                          outline: "none",
                          transition: "border-color 0.2s, box-shadow 0.2s",
                        }}
                      />
                      
                      {/* Search Icon / Loading Indicator */}
                      <div style={{
                        position: "absolute",
                        right: "0.75rem",
                        top: "50%",
                        transform: "translateY(-50%)",
                        color: "#666",
                        pointerEvents: "none",
                        display: "flex",
                        alignItems: "center",
                        gap: "0.25rem"
                      }}>
                        {liveSearchLoading ? (
                          <div className="live-search-spinner"></div>
                        ) : (
                          "🔍"
                        )}
                      </div>
                      
                      {/* Search Suggestions Dropdown */}
                      {showSuggestions && searchSuggestions.length > 0 && (
                        <div className="suggestions-dropdown" style={{
                          position: "absolute",
                          top: "100%",
                          left: 0,
                          right: 0,
                          backgroundColor: "white",
                          border: "1px solid #ddd",
                          borderTop: "none",
                          borderRadius: "0 0 8px 8px",
                          boxShadow: "0 4px 6px rgba(0, 0, 0, 0.1)",
                          zIndex: 1000,
                          maxHeight: "200px",
                          overflowY: "auto"
                        }}>
                          {searchSuggestions.map((suggestion, index) => (
                            <div
                              key={index}
                              onClick={() => handleSuggestionClick(suggestion)}
                              style={{
                                padding: "0.75rem 1rem",
                                cursor: "pointer",
                                borderBottom: index < searchSuggestions.length - 1 ? "1px solid #eee" : "none",
                                transition: "background-color 0.2s"
                              }}
                              onMouseEnter={(e) => {
                                e.target.style.backgroundColor = "#f8f9fa";
                              }}
                              onMouseLeave={(e) => {
                                e.target.style.backgroundColor = "white";
                              }}
                            >
                              <span style={{ color: "#495057" }}>{suggestion}</span>
                            </div>
                          ))}
                        </div>
                      )}
                    </div>
                    
                    <button
                      onClick={handleSearchSubmit}
                      disabled={searchLoading || liveSearchLoading || !searchQuery.trim()}
                      style={{
                        padding: "0.75rem 1.5rem",
                        backgroundColor: (searchLoading || liveSearchLoading || !searchQuery.trim()) ? "#ccc" : "#007bff",
                        color: "white",
                        border: "none",
                        borderRadius: "8px",
                        cursor: (searchLoading || liveSearchLoading || !searchQuery.trim()) ? "not-allowed" : "pointer",
                        fontSize: "1rem",
                        fontWeight: "500",
                        minWidth: "80px",
                        transition: "all 0.2s"
                      }}
                    >
                      {searchLoading || liveSearchLoading ? "..." : "Search"}
                    </button>
                    
                    {(isSearchMode || searchQuery) && (
                      <button
                        onClick={handleClearSearch}
                        style={{
                          padding: "0.75rem",
                          backgroundColor: "#6c757d",
                          color: "white",
                          border: "none",
                          borderRadius: "8px",
                          cursor: "pointer",
                          fontSize: "1rem",
                          transition: "all 0.2s"
                        }}
                        title="Clear search"
                      >
                        ✕
                      </button>
                    )}
                  </div>
                  
                  {/* Live Search Help Text */}
                  {!isSearchMode && !liveSearchLoading && searchQuery.trim().length === 0 && (
                    <div style={{
                      marginTop: "0.5rem",
                      padding: "0.5rem",
                      backgroundColor: "rgba(30, 41, 59, 0.6)",
                      border: "1px solid rgba(71, 85, 105, 0.3)",
                      borderRadius: "4px",
                      fontSize: "0.85rem",
                      color: "rgba(255, 255, 255, 0.89)",
                      textAlign: "center",
                      fontStyle: "italic"
                    }}>
                      💡 Start typing above to search bills in real-time. Results update automatically as you type!
                    </div>
                  )}
                  
                  {/* Search Status */}
                  {(isSearchMode || liveSearchLoading) && !searchLoading && !searchError && (
                    <div style={{
                      marginTop: "0.5rem",
                      padding: "0.5rem",
                      backgroundColor: liveSearchLoading ? "#fff3cd" : "rgba(30, 41, 59, 0.6)",
                      border: `1px solid ${liveSearchLoading ? "#ffeaa7" : "rgba(71, 85, 105, 0.3)"}`,
                      borderRadius: "4px",
                      fontSize: "0.9rem",
                      color: liveSearchLoading ? "#856404" : "rgba(255, 255, 255, 0.89)",
                      display: "flex",
                      alignItems: "center",
                      gap: "0.5rem"
                    }}>
                      {liveSearchLoading && (
                        <div className="live-search-status-spinner"></div>
                      )}
                      {liveSearchLoading ? (
                        `Searching for "${searchQuery}"...`
                      ) : (
                        filteredBills.length === 0 
                          ? `No bills found for "${searchQuery}". Try different keywords or check spelling.`
                          : `Found ${filteredBills.length} bill${filteredBills.length === 1 ? '' : 's'} for "${searchQuery}"`
                      )}
                    </div>
                  )}
                </div>

              {error && <p className="error-text">{error}</p>}
              
              {loadingState && (
                <div className="loading-container">
                  <div className="loading-spinner"></div>
                  <div className="loading-text">
                    <div className="loading-main">Processing bill...</div>
                    {processingStage && (
                      <div className="loading-stage">
                        <ProgressBar 
                          step={progressStep} 
                          total={totalSteps} 
                          message={processingStage} 
                        />
                      </div>
                    )}
                  </div>
                </div>
              )}
            </div>
          )}

          {/* Step 2: Choose Action */}
          {currentStep === 2 && (
            <div className="step-two">
              {/* Selected Bill Display */}
              <div className="selected-bill-display">
                <h3>
                  {billSource === 'recommended' ? (
                    `Selected Bill: ${selectedBill.type} ${selectedBill.number} - ${selectedBill.title}`
                  ) : billSource === 'link' ? (
                    `Selected Bill: ${selectedBill.type} ${selectedBill.number} - ${selectedBill.title}`
                  ) : (
                    `Selected Bill: 📄 ${selectedBill.name}`
                  )}
                </h3>
              </div>

              <h2>Step 2: What would you like to do?</h2>
              <p className="step-description">Choose how you want to work with the selected bill</p>
              
              <div className="action-cards">
                <div 
                  className={`action-card ${actionType === 'analyze' ? 'selected' : ''}`}
                  onClick={() => handleActionSelection('analyze')}
                >
                  <div className="action-icon">🔍</div>
                  <h3>Analyze Bill</h3>
                  <p>Get AI-powered analysis of the bill's content, implications, and key provisions</p>
                </div>
                
                <div 
                  className={`action-card ${actionType === 'debate' ? 'selected' : ''}`}
                  onClick={() => handleActionSelection('debate')}
                >
                  <div className="action-icon">⚖️</div>
                  <h3>Debate Bill</h3>
                  <p>Set up a structured debate about the bill with AI opponents or other users</p>
                </div>
              </div>

              <div className="step-navigation">
                <button className="nav-button back" onClick={() => setCurrentStep(1)}>
                  ← Back
                </button>
                <button 
                  className="nav-button next" 
                  onClick={() => setCurrentStep(3)}
                  disabled={!actionType}
                >
                  Next →
                </button>
              </div>
            </div>
          )}

          {/* Step 3: Configure & Execute */}
          {currentStep === 3 && (
            <div className="step-three">
              {/* Selected Bill Display */}
              <div className="selected-bill-display">
                <h3>
                  {billSource === 'recommended' ? (
                    `Selected Bill: ${selectedBill.type} ${selectedBill.number} - ${selectedBill.title}`
                  ) : billSource === 'link' ? (
                    `Selected Bill: ${selectedBill.type} ${selectedBill.number} - ${selectedBill.title}`
                  ) : (
                    `Selected Bill: 📄 ${selectedBill.name}`
                  )}
                </h3>
              </div>
              
              <div className="action-display">
                <h3>Action: {actionType === 'analyze' ? 'Analyze Bill' : 'Debate Bill'}</h3>
              </div>

              {actionType === 'analyze' && (
                <div className="analyze-config">
                  <h2>Step 3: Configure Analysis</h2>
                  <div className="config-section">
                    <div className="model-selection">
                      <label className="model-label">
                        <span className="label-icon">🤖</span>
                        Select AI Model
                      </label>
                      <select 
                        className="model-dropdown"
                        value={selectedModel} 
                        onChange={(e) => setSelectedModel(e.target.value)}
                      >
                        {modelOptions.map((model) => (
                          <option key={model} value={model}>{model}</option>
                        ))}
                      </select>
                      <p className="model-description">
                        Choose the AI model that will analyze your bill. Different models may provide varying perspectives and analysis depth.
                      </p>
                    </div>
                  </div>
                  
                  <div className="button-group">
                    <button className="nav-button back" onClick={() => setCurrentStep(2)}>
                      ← Back
                    </button>
                    <button 
                      className="nav-button execute"
                      onClick={handleAnalyzeExecution}
                      disabled={loadingState}
                    >
                      {loadingState ? 'Analyzing...' : 'Start Analysis'}
                    </button>
                  </div>
                </div>
              )}

              {actionType === 'debate' && (
                <div className="debate-config">
                  <h2>Step 3: Configure Debate</h2>
                  <div className="config-section">
                    <div className="debate-topic-section">
                      <label className="debate-label">
                        <span className="label-icon">📝</span>
                        Bill Name for Debate
                      </label>
                      <input
                        type="text"
                        className="debate-topic-input"
                        value={debateTopic}
                        onChange={(e) => setDebateTopic(e.target.value)}
                        placeholder="Enter debate topic name"
                      />
                      <p className="input-description">
                        This will be the topic displayed during the debate session.
                      </p>
                    </div>
                    
                    <div className="debate-mode-section">
                      <label className="debate-label">
                        <span className="label-icon">⚔️</span>
                        Select Debate Mode
                      </label>
                      <div className="debate-mode-cards">
                        {[
                          { mode: 'ai-vs-ai', label: 'AI vs AI', desc: 'Watch two AIs debate', icon: '🤖' },
                          { mode: 'ai-vs-user', label: 'AI vs User', desc: 'Debate against AI', icon: '🧠' },
                          { mode: 'user-vs-user', label: 'User vs User', desc: 'Debate with friend', icon: '👥' }
                        ].map(({ mode, label, desc, icon }) => (
                          <div 
                            key={mode}
                            className={`debate-mode-card ${debateMode === mode ? 'selected' : ''}`}
                            onClick={() => setDebateMode(mode)}
                          >
                            <div className="mode-icon">{icon}</div>
                            <div className="mode-content">
                              <strong className="mode-title">{label}</strong>
                              <span className="mode-description">{desc}</span>
                            </div>
                          </div>
                        ))}
                      </div>
                      <p className="mode-description-text">
                        Choose how you want to conduct the debate about this bill.
                      </p>
                    </div>
                  </div>
                  
                  <div className="button-group">
                    <button className="nav-button back" onClick={() => setCurrentStep(2)}>
                      ← Back
                    </button>
                    <button 
                      className="nav-button execute"
                      onClick={handleDebateExecution}
                      disabled={!debateTopic.trim() || !debateMode}
                    >
                      Start Debate
                    </button>
                  </div>
                </div>
              )}

              {loadingState && (
                <div className="loading-container">
                  <div className="loading-spinner"></div>
                  <div className="loading-text">
                    <div className="loading-main">
                      {actionType === 'analyze' ? 'Analyzing bill...' : 'Processing bill...'}
                    </div>
                    {processingStage && (
                      <div className="loading-stage">
                        <ProgressBar 
                          step={progressStep} 
                          total={totalSteps} 
                          message={processingStage} 
                        />
                      </div>
                    )}
                  </div>
                </div>
              )}

              {error && <p className="error-text">{error}</p>}
            </div>
          )}
          
          {/* Analysis Loading Skeleton */}
          {loadingState && (
            <div className="analysis-loading-skeleton">
              <div className="skeleton-header">
                <div className="skeleton-title"></div>
                <div className="skeleton-subtitle"></div>
              </div>
              <div className="skeleton-grading-grid">
                {[...Array(6)].map((_, index) => (
                  <div key={index} className="skeleton-grade-card">
                    <div className="skeleton-grade-icon"></div>
                    <div className="skeleton-grade-circle"></div>
                    <div className="skeleton-grade-text"></div>
                  </div>
                ))}
              </div>
              <div className="skeleton-analysis-text">
                <div className="skeleton-text-line long"></div>
                <div className="skeleton-text-line medium"></div>
                <div className="skeleton-text-line long"></div>
                <div className="skeleton-text-line short"></div>
                <div className="skeleton-text-line long"></div>
              </div>
            </div>
          )}
          
          {/* Results Section with Staged Loading */}
          {analysisResult && (
            <div 
              ref={resultsRef}
              className={`results-section ${showGradingSection ? 'results-visible' : 'results-hidden'} ${analysisContentReady ? 'content-ready' : ''}`}
            >
              <div className="results-header" style={{
                opacity: showGradingSection ? 1 : 0,
                transition: 'opacity 0.5s ease-in-out'
              }}>
                <h2>Analysis Results</h2>
                <div className="results-actions">
                  <button 
                    className="share-analysis-btn" 
                    onClick={handleShareAnalysis}
                    style={{
                      opacity: analysisContentReady ? 1 : 0.5,
                      pointerEvents: analysisContentReady ? 'auto' : 'none'
                    }}
                  >
                    📤 Share Analysis
                  </button>
                  <button 
                    className="download-analysis-btn" 
                    onClick={handleDownloadAnalysisPDF}
                    style={{
                      opacity: analysisContentReady ? 1 : 0.5,
                      pointerEvents: analysisContentReady ? 'auto' : 'none'
                    }}
                  >
                    📄 Download PDF
                  </button>                 
                  <button 
                    className="new-analysis-btn" 
                    onClick={resetFlow}
                    style={{
                      opacity: analysisContentReady ? 1 : 0.5,
                      pointerEvents: analysisContentReady ? 'auto' : 'none'
                    }}
                  >
                    Start New Analysis
                  </button>
                </div>
              </div>
              
              {/* Grading Infographic Section with Staged Loading */}
              {analysisGrades && showGradingSection && (
                <div 
                  className={`grading-stage-container ${gradingSectionLoaded ? 'grading-loaded' : 'grading-loading'}`}
                  style={{
                    opacity: gradingSectionLoaded ? 1 : 0,
                    transform: gradingSectionLoaded ? 'translateY(0)' : 'translateY(20px)',
                    transition: 'opacity 0.6s ease-out, transform 0.6s ease-out'
                  }}
                >
                  <BillGradingSection grades={analysisGrades} />
                </div>
              )}
              
              {/* Analysis Text Section - Simplified */}
              {showAnalysisText && (
                <ReactMarkdown 
                  rehypePlugins={[rehypeRaw]} 
                  className="markdown-renderer"
                  style={{
                    marginTop: '2rem'
                  }}
                  components={{
                    h1: ({node, ...props}) => <h1 className="analysis-heading" {...props} />,
                    h2: ({node, ...props}) => <h2 className="analysis-heading" {...props} />,
                    h3: ({node, ...props}) => <h3 className="analysis-heading" {...props} />,
                    h4: ({node, ...props}) => <h4 className="analysis-heading" {...props} />,
                    p: ({node, ...props}) => <p className="analysis-paragraph" {...props} />,
                    ul: ({node, ...props}) => <ul className="analysis-list" {...props} />,
                    ol: ({node, ...props}) => <ol className="analysis-numbered-list" {...props} />
                  }}
                >
                  {`## Detailed Analysis\n\n${analysisResult}`}
                </ReactMarkdown>
              )}
              
              {/* Action buttons at the bottom - only show when everything is ready */}
              {analysisContentReady && (
                <div 
                  className="analysis-bottom-actions"
                  style={{
                    opacity: analysisContentReady ? 1 : 0,
                    transition: 'opacity 0.5s ease-in-out 0.5s'
                  }}
                >
                  <button className="share-analysis-btn-large" onClick={handleShareAnalysis}>
                    📤 Share This Analysis
                  </button>
                  <button className="download-analysis-btn-large" onClick={handleDownloadAnalysisPDF}>
                    📄 Download PDF Report
                  </button>
                </div>
              )}
            </div>
          )}
           </div>
        </div>


        {/* Footer with fade-in animation */}
        <div className={`footer-wrapper ${componentsLoaded.footer ? 'component-visible' : 'component-hidden'}`}>
          <Footer />
        </div>

        {/* History Sidebar */}
        <div className={`legislation-history-sidebar ${showHistorySidebar ? 'legislation-expanded' : ''}`}>
        <h2>Activity History</h2>
        <ul className="legislation-history-list">
          {history.length > 0 ? (
            history.map((item) => (
              <li
                key={item.id}
                className="legislation-history-item"
                onClick={() => setSelectedHistory(item)}
                title="Click to view full transcript"
              >
                <div className="legislation-history-title">{item.topic || "Untitled Topic"}</div>
                <div className="legislation-history-meta">
                  <span className={`legislation-history-type ${getActivityTypeClass(item)}`}>
                    {getActivityTypeDisplay(item)}
                  </span>
                  <span className="legislation-history-date">{new Date(item.createdAt).toLocaleDateString()}</span>
                </div>
              </li>
            ))
          ) : (
            <li className="legislation-history-item" style={{ textAlign: 'center', color: '#94a3b8' }}>
              <MessageSquare size={24} style={{ margin: '0 auto 0.5rem auto' }} />
              No history available
            </li>
          )}
        </ul>
        <button 
          className="legislation-close-sidebar-button"
          onClick={() => setShowHistorySidebar(false)}
        >
          Close History
        </button>
      </div>

      {/* Hidden PDF content for export */}
      {selectedHistory && (
        <div style={{ position: "absolute", left: "-9999px" }}>
          <div
            ref={pdfContentRef}
            className="pdf-container"
            style={{
              width: "7.5in",
              wordBreak: "break-word",
              overflowWrap: "break-word",
              whiteSpace: "normal",
              lineHeight: "1.4",
            }}
          >
            <style>
              {`
                li, p, h2, h3 {
                  page-break-inside: avoid;
                  break-inside: avoid-page;
                }
              `}
            </style>
            <p style={{ fontStyle: "italic", color: "#555", fontSize: "10pt" }}>
              Generated on: {new Date().toLocaleString()}
            </p>
            <h1 style={{ textAlign: "center", marginTop: 0, fontSize: "18pt" }}>
              Debate Transcript
            </h1>
            <hr />
            <h2 style={{ fontSize: "16pt" }}>
              Topic: {selectedHistory.topic || "Untitled Topic"}
            </h2>
            {selectedHistory.mode && (
              <h3 style={{ fontSize: "14pt" }}>Mode: {selectedHistory.mode}</h3>
            )}
            <div className="page-break" style={{ pageBreakBefore: "always" }} />
            <h2 style={{ fontSize: "16pt" }}>Debate Content</h2>
            <ReactMarkdown rehypePlugins={[rehypeRaw]} style={{ fontSize: "12pt" }}>
              {selectedHistory.transcript || "No transcript available."}
            </ReactMarkdown>
          </div>
        </div>
      )}
      </div>
    </>
  );
};

export default Legislation;<|MERGE_RESOLUTION|>--- conflicted
+++ resolved
@@ -8,12 +8,8 @@
 import rehypeRaw from 'rehype-raw';
 import ShareModal from "./ShareModal";
 import PDFGenerator from "../utils/pdfGenerator";
-<<<<<<< HEAD
 import HistorySidebar from "./HistorySidebar";
 import { MessageSquare, Code, Share2, X, Download, History, User, LogOut } from 'lucide-react';
-=======
-import { MessageSquare, Code, Share2, X, Download } from 'lucide-react';
->>>>>>> 8782aa2e
 import Footer from "./Footer";
 
 const API_URL = import.meta.env.VITE_API_URL || "http://127.0.0.1:8000";
