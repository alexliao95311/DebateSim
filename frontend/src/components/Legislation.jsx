--- conflicted
+++ resolved
@@ -1191,6 +1191,30 @@
                   className="link-input"
                 />
               </div>
+              
+              <div className="search-bar-container" style={{ marginTop: "1rem" }}>
+                <input
+                  type="text"
+                  value={searchQuery}
+                  onChange={(e) => setSearchQuery(e.target.value)}
+                  placeholder="Search for a bill by title, topic, or number..."
+                  className="search-bar"
+                  style={{
+                    width: "100%",
+                    padding: "0.75rem 1rem",
+                    border: "1px solid #ccc",
+                    borderRadius: "6px",
+                    fontSize: "1rem",
+                    marginTop: "0.5rem",
+                  }}
+                  onKeyDown={(e) => {
+                    if (e.key === 'Enter') {
+                      e.preventDefault();
+                      handleSearchSubmit();
+                    }
+                  }}
+                />
+              </div>
 
               {error && <p className="error-text">{error}</p>}
               
@@ -1264,35 +1288,11 @@
                 </button>
               </div>
             </div>
-<<<<<<< HEAD
           </div>
           {error && <p className="error-text">{error}</p>}
           <button type="submit">
             {viewMode === "analyze" ? "Submit Analysis" : "Extract Bill Text"}
           </button>
-          <div className="search-bar-container" style={{ marginTop: "1rem" }}>
-            <input
-              type="text"
-              value={searchQuery}
-              onChange={(e) => setSearchQuery(e.target.value)}
-              placeholder="Search for a bill by title, topic, or number..."
-              className="search-bar"
-              style={{
-                width: "100%",
-                padding: "0.75rem 1rem",
-                border: "1px solid #ccc",
-                borderRadius: "6px",
-                fontSize: "1rem",
-                marginTop: "0.5rem",
-              }}
-              onKeyDown={(e) => {
-                if (e.key === 'Enter') {
-                  e.preventDefault();
-                  handleSearchSubmit();
-                }
-              }}
-            />
-          </div>
         </form>
         {loadingState && (
           <div className="loading-container">
@@ -1302,7 +1302,6 @@
                 {viewMode === "analyze"
                   ? "Analyzing bill, please wait..."
                   : "Extracting bill text for debate, please wait..."}
-=======
           )}
 
           {/* Step 3: Configure & Execute */}
@@ -1317,7 +1316,6 @@
                     `Selected Bill: 📄 ${selectedBill.name}`
                   )}
                 </h3>
->>>>>>> 36b07067
               </div>
               
               <div className="action-display">
