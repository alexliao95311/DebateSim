--- conflicted
+++ resolved
@@ -448,11 +448,8 @@
 memory_map = {}
 
 # Function to create a debater chain with a specific model
-<<<<<<< HEAD
 def get_debater_chain(model_name="openai/gpt-5-mini", *, round_num: int = 1, debate_type: str = "topic", debate_format: str = "default", speaking_order: str = "pro-first"):
-=======
-def get_debater_chain(model_name="openai/gpt-4o-mini", *, round_num: int = 1, debate_type: str = "topic"):
->>>>>>> 2ecc8e0b
+
     # Initialize the OpenRouter API model with user's selected model
     llm = OpenRouterChat(
         model_name=model_name,
